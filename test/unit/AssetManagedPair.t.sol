pragma solidity ^0.8.0;

import "test/__fixtures/BaseTest.sol";

import { IERC20 } from "@openzeppelin/token/ERC20/IERC20.sol";

import { MathUtils } from "src/libraries/MathUtils.sol";
import { IAssetManagedPair } from "src/interfaces/IAssetManagedPair.sol";
import { AssetManager } from "test/__mocks/AssetManager.sol";

contract AssetManagedPairTest is BaseTest {
    AssetManager private _manager = new AssetManager();

    IAssetManagedPair[] internal _pairs;
    IAssetManagedPair internal _pair;

<<<<<<< HEAD
    modifier allPairs() {
        for (uint256 i = 0; i < _pairs.length; ++i) {
            uint256 lBefore = vm.snapshot();
=======
    modifier parameterizedTest() {
        for (uint i = 0; i < _pairs.length; ++i) {
            uint lBefore = vm.snapshot();
>>>>>>> d611120e
            _pair = _pairs[i];
            _;
            vm.revertTo(lBefore);
        }
    }

    function setUp() public {
        _pairs.push(_constantProductPair);
        _pairs.push(_stablePair);
    }

<<<<<<< HEAD
    function testSetManager() external allPairs
    {
=======
    function testSetManager() external parameterizedTest {
>>>>>>> d611120e
        // sanity
        assertEq(address(_pair.assetManager()), address(0));

        // act
        vm.prank(address(_factory));
        _pair.setManager(_manager);

        // assert
        assertEq(address(_pair.assetManager()), address(_manager));
    }

<<<<<<< HEAD
    function testSetManager_CannotMigrateWithManaged() external allPairs
    {
=======
    function testSetManager_CannotMigrateWithManaged() external parameterizedTest {
>>>>>>> d611120e
        // arrange
        vm.prank(address(_factory));
        _pair.setManager(_manager);

        _manager.adjustManagement(_pair, 10e18, 10e18);

        // act & assert
        vm.prank(address(_factory));
        vm.expectRevert("AMP: AM_STILL_ACTIVE");
        _pair.setManager(AssetManager(address(0)));
    }

<<<<<<< HEAD
    function testAdjustManagement() external allPairs
    {
=======
    function testManageReserves() external parameterizedTest {
>>>>>>> d611120e
        // arrange
        _tokenA.mint(address(_pair), 50e18);
        _tokenB.mint(address(_pair), 50e18);
        _pair.mint(address(this));

        vm.prank(address(_factory));
        _pair.setManager(AssetManager(address(this)));

        // act
        _pair.adjustManagement(20e18, 20e18);

        // assert
        assertEq(_tokenA.balanceOf(address(this)), 20e18);
        assertEq(_tokenB.balanceOf(address(this)), 20e18);
    }

<<<<<<< HEAD
    function testAdjustManagement_DecreaseManagement() external allPairs
    {
=======
    function testManageReserves_DecreaseManagement() external parameterizedTest {
>>>>>>> d611120e
        // arrange
        vm.prank(address(_factory));
        _pair.setManager(_manager);

        address lToken0 = _pair.token0();
        address lToken1 = _pair.token1();

        // sanity
        (uint112 lReserve0, uint112 lReserve1,) = _pair.getReserves();
        uint lBal0Before = IERC20(lToken0).balanceOf(address(_pair));
        uint lBal1Before = IERC20(lToken1).balanceOf(address(_pair));

        _manager.adjustManagement(_pair, 20e18, 20e18);

        (uint112 lReserve0_1, uint112 lReserve1_1,) = _pair.getReserves();
        uint lBal0After = IERC20(lToken0).balanceOf(address(_pair));
        uint lBal1After = IERC20(lToken1).balanceOf(address(_pair));

        assertEq(uint(lReserve0_1), lReserve0);
        assertEq(uint(lReserve1_1), lReserve1);
        assertEq(lBal0Before - lBal0After, 20e18);
        assertEq(lBal1Before - lBal1After, 20e18);

        assertEq(IERC20(lToken0).balanceOf(address(_manager)), 20e18);
        assertEq(IERC20(lToken1).balanceOf(address(_manager)), 20e18);
        assertEq(_manager.getBalance(_pair, address(lToken0)), 20e18);
        assertEq(_manager.getBalance(_pair, address(lToken1)), 20e18);

        // act
        _manager.adjustManagement(_pair, -10e18, -10e18);

        (uint112 lReserve0_2, uint112 lReserve1_2,) = _pair.getReserves();

        // assert
        assertEq(uint(lReserve0_2), lReserve0);
        assertEq(uint(lReserve1_2), lReserve1);
        assertEq(IERC20(lToken0).balanceOf(address(_manager)), 10e18);
        assertEq(IERC20(lToken1).balanceOf(address(_manager)), 10e18);
        assertEq(_manager.getBalance(_pair, address(lToken0)), 10e18);
        assertEq(_manager.getBalance(_pair, address(lToken1)), 10e18);
    }

<<<<<<< HEAD
    function testAdjustManagement_KStillHolds() external allPairs
    {
=======
    function testManageReserves_KStillHolds() external parameterizedTest {
>>>>>>> d611120e
        // arrange
        vm.prank(address(_factory));
        _pair.setManager(_manager);

        // liquidity prior to adjustManagement
        _tokenA.mint(address(_pair), 50e18);
        _tokenB.mint(address(_pair), 50e18);
        uint lLiq1 = _pair.mint(address(this));

        _manager.adjustManagement(_pair, 50e18, 50e18);

        // act
        _tokenA.mint(address(_pair), 50e18);
        _tokenB.mint(address(_pair), 50e18);
        uint lLiq2 = _pair.mint(address(this));

        // assert
        assertEq(lLiq1, lLiq2);
    }

<<<<<<< HEAD
    function testAdjustManagement_AdjustAfterLoss() external allPairs
    {
        // arrange
        vm.prank(address(_factory));
        _pair.setManager(_manager);

        _manager.adjustManagement(_pair, 10e18, 10e18);
        _manager.adjustBalance(_pair, address(_tokenA), 7e18); // 3e18 lost

        // sanity
        uint256 lTokenAManaged = _manager.getBalance(_pair, address(_tokenA));
        assertEq(lTokenAManaged, 7e18);

        // act
        _manager.adjustManagement(_pair, 20e18, 20e18);
        lTokenAManaged = _manager.getBalance(_pair, address(_tokenA));

        // assert
        assertEq(lTokenAManaged, 20e18 + 7e18);
        assertEq(_pair.token0Managed(), 20e18 + 10e18);
        _pair.sync();
        assertEq(_pair.token0Managed(), 20e18 + 7e18); // number is updated after sync
    }

    function testMint_AfterLoss() external allPairs {
        // arrange
        vm.prank(address(_factory));
        _pair.setManager(_manager);

        _manager.adjustManagement(_pair, 10e18, 10e18);
        _manager.adjustBalance(_pair, address(_tokenA), 7e18); // 3e18 lost
        _manager.adjustBalance(_pair, address(_tokenB), 7e18); // 3e18 lost

        // act
        _tokenA.mint(address(_pair), 100e18);
        _tokenB.mint(address(_pair), 100e18);
        _pair.mint(address(this));

        // assert - the minter gets more than in the case where the loss didn't happen
        if (_pair == _constantProductPair) {
            assertGt(_pair.balanceOf(address(this)), 100e18); // sqrt(100e18 * 100e18)
        } else if (_pair == _stablePair) {
            assertGt(_pair.balanceOf(address(this)), 100e18 + 100e18);
        }
    }

    function testBurn_AfterLoss() external allPairs {
        // arrange
        vm.prank(address(_factory));
        _pair.setManager(_manager);

        _manager.adjustManagement(_pair, 10e18, 10e18);
        _manager.adjustBalance(_pair, address(_tokenA), 7e18); // 3e18 lost
        _manager.adjustBalance(_pair, address(_tokenB), 7e18); // 3e18 lost

        // act
        uint lLpTokenBal = _pair.balanceOf(_alice);
        uint lTotalSupply = _pair.totalSupply();
        vm.prank(_alice);
        _pair.transfer(address(_pair) , lLpTokenBal);
        _pair.burn(address(this));

        // assert - the burner gets less than in the case where the loss didn't happen
        assertLt(_tokenA.balanceOf(address(this)), lLpTokenBal * INITIAL_MINT_AMOUNT / lTotalSupply);
        assertLt(_tokenB.balanceOf(address(this)), lLpTokenBal * INITIAL_MINT_AMOUNT / lTotalSupply);
    }

    function testSwap_AfterLoss() external allPairs {
        // arrange
        int256 lSwapAmt = 1e18;
        uint256 lBefore = vm.snapshot();
        _tokenA.mint(address(_pair), uint256(lSwapAmt));
        _pair.swap(lSwapAmt, true, address(this), "");
        uint256 lNoLossOutAmt = _tokenB.balanceOf(address(this));
        vm.revertTo(lBefore);

        vm.prank(address(_factory));
        _pair.setManager(_manager);

        _manager.adjustManagement(_pair, 10e18, 10e18);
        _manager.adjustBalance(_pair, address(_tokenA), 7e18); // 3e18 lost

        _pair.sync();

        // act
        _tokenA.mint(address(_pair), uint256(lSwapAmt));
        _pair.swap(lSwapAmt, true, address(this), "");

        // assert - after losing some token A, it becomes more expensive as it is scarcer so
        // we get more token B out
        uint256 lAfterLossOutAmt = _tokenB.balanceOf(address(this));
        assertGt(lAfterLossOutAmt, lNoLossOutAmt);
    }

    function testSyncManaged_ConstantProduct() external
    {
=======
    function testSyncManaged_ConstantProduct() external {
>>>>>>> d611120e
        // arrange
        vm.prank(address(_factory));
        _constantProductPair.setManager(_manager);

        address lToken0 = _constantProductPair.token0();
        address lToken1 = _constantProductPair.token1();

        _manager.adjustManagement(_constantProductPair, 20e18, 20e18);
        _tokenA.mint(address(_constantProductPair), 10e18);
        _tokenB.mint(address(_constantProductPair), 10e18);
        uint lLiq = _constantProductPair.mint(address(this));

        // sanity
        assertEq(lLiq, 10e18); // sqrt 10e18 * 10e18
        assertEq(_tokenA.balanceOf(address(this)), 0);
        assertEq(_tokenB.balanceOf(address(this)), 0);
        assertEq(_manager.getBalance(_constantProductPair, lToken0), 20e18);
        assertEq(_manager.getBalance(_constantProductPair, lToken1), 20e18);

        // act
        _manager.adjustBalance(_constantProductPair, lToken0, 19e18); // 1e18 lost
        _manager.adjustBalance(_constantProductPair, lToken1, 19e18); // 1e18 lost
        _constantProductPair.transfer(address(_constantProductPair), 10e18);
        _constantProductPair.burn(address(this));

        // assert
        assertEq(_manager.getBalance(_constantProductPair, lToken0), 19e18);
        assertEq(_manager.getBalance(_constantProductPair, lToken1), 19e18);
        assertLt(_tokenA.balanceOf(address(this)), 10e18);
        assertLt(_tokenB.balanceOf(address(this)), 10e18);
    }

    function testSyncManaged_Stable() external {
        // arrange
        vm.prank(address(_factory));
        _stablePair.setManager(_manager);

        address lToken0 = _stablePair.token0();
        address lToken1 = _stablePair.token1();

        _manager.adjustManagement(_stablePair, 20e18, 20e18);
        _tokenA.mint(address(_stablePair), 10e18);
        _tokenB.mint(address(_stablePair), 10e18);
        uint lLiq = _stablePair.mint(address(this));

        // sanity
        assertEq(lLiq, 20e18); // 10e18 + 10e18
        assertEq(_tokenA.balanceOf(address(this)), 0);
        assertEq(_tokenB.balanceOf(address(this)), 0);
        assertEq(_manager.getBalance(_stablePair, lToken0), 20e18);
        assertEq(_manager.getBalance(_stablePair, lToken1), 20e18);

        // act
        _manager.adjustBalance(_stablePair, lToken0, 19e18); // 1e18 lost
        _manager.adjustBalance(_stablePair, lToken1, 19e18); // 1e18 lost
        _stablePair.transfer(address(_stablePair), 10e18);
        _stablePair.burn(address(this));

        // assert
        assertEq(_manager.getBalance(_stablePair, lToken0), 19e18);
        assertEq(_manager.getBalance(_stablePair, lToken1), 19e18);
        (uint112 lReserve0, uint112 lReserve1,) = _stablePair.getReserves();
        assertTrue(MathUtils.within1(lReserve0, (INITIAL_MINT_AMOUNT + 10e18 - 1e18) * 210e18 / 220e18));
        assertTrue(MathUtils.within1(lReserve1, (INITIAL_MINT_AMOUNT + 10e18 - 1e18) * 210e18 / 220e18));
        assertLt(_tokenA.balanceOf(address(this)), 10e18);
        assertLt(_tokenB.balanceOf(address(this)), 10e18);
    }

<<<<<<< HEAD
    function testSync() external allPairs
    {
=======
    function testSync() external parameterizedTest {
>>>>>>> d611120e
        // arrange
        vm.prank(address(_factory));
        _pair.setManager(_manager);
        _manager.adjustManagement(_pair, 20e18, 20e18);
        _manager.adjustBalance(_pair, _pair.token0(), 25e18);
        _manager.adjustBalance(_pair, _pair.token1(), 26e18);

        // act
        _pair.sync();

        // assert
        (uint112 lReserve0, uint112 lReserve1,) = _pair.getReserves();
        assertEq(_pair.token0Managed(), 25e18);
        assertEq(lReserve0, 105e18);
        assertEq(lReserve1, 106e18);
    }
}<|MERGE_RESOLUTION|>--- conflicted
+++ resolved
@@ -14,15 +14,9 @@
     IAssetManagedPair[] internal _pairs;
     IAssetManagedPair internal _pair;
 
-<<<<<<< HEAD
     modifier allPairs() {
-        for (uint256 i = 0; i < _pairs.length; ++i) {
-            uint256 lBefore = vm.snapshot();
-=======
-    modifier parameterizedTest() {
         for (uint i = 0; i < _pairs.length; ++i) {
             uint lBefore = vm.snapshot();
->>>>>>> d611120e
             _pair = _pairs[i];
             _;
             vm.revertTo(lBefore);
@@ -34,12 +28,7 @@
         _pairs.push(_stablePair);
     }
 
-<<<<<<< HEAD
-    function testSetManager() external allPairs
-    {
-=======
-    function testSetManager() external parameterizedTest {
->>>>>>> d611120e
+    function testSetManager() external allPairs {
         // sanity
         assertEq(address(_pair.assetManager()), address(0));
 
@@ -51,12 +40,7 @@
         assertEq(address(_pair.assetManager()), address(_manager));
     }
 
-<<<<<<< HEAD
-    function testSetManager_CannotMigrateWithManaged() external allPairs
-    {
-=======
-    function testSetManager_CannotMigrateWithManaged() external parameterizedTest {
->>>>>>> d611120e
+    function testSetManager_CannotMigrateWithManaged() external allPairs {
         // arrange
         vm.prank(address(_factory));
         _pair.setManager(_manager);
@@ -69,12 +53,7 @@
         _pair.setManager(AssetManager(address(0)));
     }
 
-<<<<<<< HEAD
-    function testAdjustManagement() external allPairs
-    {
-=======
-    function testManageReserves() external parameterizedTest {
->>>>>>> d611120e
+    function testAdjustManagement() external allPairs {
         // arrange
         _tokenA.mint(address(_pair), 50e18);
         _tokenB.mint(address(_pair), 50e18);
@@ -91,12 +70,7 @@
         assertEq(_tokenB.balanceOf(address(this)), 20e18);
     }
 
-<<<<<<< HEAD
-    function testAdjustManagement_DecreaseManagement() external allPairs
-    {
-=======
-    function testManageReserves_DecreaseManagement() external parameterizedTest {
->>>>>>> d611120e
+    function testAdjustManagement_DecreaseManagement() external allPairs {
         // arrange
         vm.prank(address(_factory));
         _pair.setManager(_manager);
@@ -139,12 +113,7 @@
         assertEq(_manager.getBalance(_pair, address(lToken1)), 10e18);
     }
 
-<<<<<<< HEAD
-    function testAdjustManagement_KStillHolds() external allPairs
-    {
-=======
-    function testManageReserves_KStillHolds() external parameterizedTest {
->>>>>>> d611120e
+    function testAdjustManagement_KStillHolds() external allPairs {
         // arrange
         vm.prank(address(_factory));
         _pair.setManager(_manager);
@@ -165,7 +134,6 @@
         assertEq(lLiq1, lLiq2);
     }
 
-<<<<<<< HEAD
     function testAdjustManagement_AdjustAfterLoss() external allPairs
     {
         // arrange
@@ -260,11 +228,7 @@
         assertGt(lAfterLossOutAmt, lNoLossOutAmt);
     }
 
-    function testSyncManaged_ConstantProduct() external
-    {
-=======
     function testSyncManaged_ConstantProduct() external {
->>>>>>> d611120e
         // arrange
         vm.prank(address(_factory));
         _constantProductPair.setManager(_manager);
@@ -333,12 +297,7 @@
         assertLt(_tokenB.balanceOf(address(this)), 10e18);
     }
 
-<<<<<<< HEAD
-    function testSync() external allPairs
-    {
-=======
-    function testSync() external parameterizedTest {
->>>>>>> d611120e
+    function testSync() external allPairs {
         // arrange
         vm.prank(address(_factory));
         _pair.setManager(_manager);
