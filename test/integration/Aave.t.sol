pragma solidity 0.8.13;

import "test/__fixtures/BaseTest.sol";
import { Errors } from "test/integration/AaveErrors.sol";

import { IERC20 } from "@openzeppelin/interfaces/IERC20.sol";

import { IAaveProtocolDataProvider } from "src/interfaces/aave/IAaveProtocolDataProvider.sol";
import { IPoolAddressesProvider } from "src/interfaces/aave/IPoolAddressesProvider.sol";
import { IPoolConfigurator } from "src/interfaces/aave/IPoolConfigurator.sol";
import { IAssetManagedPair } from "src/interfaces/IAssetManagedPair.sol";

import { FactoryStoreLib } from "src/libraries/FactoryStore.sol";
import { MathUtils } from "src/libraries/MathUtils.sol";
import { AaveManager } from "src/asset-management/AaveManager.sol";
import { GenericFactory } from "src/GenericFactory.sol";

struct Network {
    string rpcUrl;
    address USDC;
}

struct Fork {
    bool created;
    uint256 forkId;
}

contract AaveIntegrationTest is BaseTest
{
    using FactoryStoreLib for GenericFactory;

    // this amount is tailored to USDC as it only has 6 decimal places
    // using the usual 100e18 would be too large and would break AAVE
    uint256 public constant MINT_AMOUNT = 1_000_000e6;

    // this address is the same across all chains
    address public constant AAVE_POOL_ADDRESS_PROVIDER = address(0xa97684ead0e402dC232d5A977953DF7ECBaB3CDb);

    AaveManager private _manager;

    IAssetManagedPair[] internal _pairs;
    IAssetManagedPair   internal _pair;

    Network[] private _networks;
    mapping(string => Fork) private _forks;
    // network specific variables
    address private USDC;
    address private _aaveAdmin;
    IPoolAddressesProvider private _poolAddressesProvider;
    IAaveProtocolDataProvider private _dataProvider;
    IPoolConfigurator private _poolConfigurator;

    modifier allPairs {
        for (uint256 i = 0; i < _pairs.length; ++i) {
            uint256 lBefore = vm.snapshot();
            _pair = _pairs[i];
            _;
            vm.revertTo(lBefore);
        }
    }

    modifier allNetworks {
        for (uint256 i = 0; i < _networks.length; ++i) {
            uint256 lBefore = vm.snapshot();
            Network memory lNetwork = _networks[i];
            _setupRPC(lNetwork);
            _;
            vm.revertTo(lBefore);
        }
    }

    function _setupRPC(Network memory aNetwork) private {
        Fork memory lFork = _forks[aNetwork.rpcUrl];

        if (lFork.created == false) {
            uint256 lForkId = vm.createFork(aNetwork.rpcUrl);

            lFork = Fork(true, lForkId);
            _forks[aNetwork.rpcUrl] = lFork;
        }
        vm.selectFork(lFork.forkId);

        _factory = new GenericFactory();
<<<<<<< HEAD
        _factory.set(keccak256("CP::swapFee"), bytes32(uint256(DEFAULT_SWAP_FEE_CP)));
        _factory.set(keccak256("SP::swapFee"), bytes32(uint256(DEFAULT_SWAP_FEE_SP)));
        _factory.set(keccak256("Shared::platformFee"), bytes32(uint256(DEFAULT_PLATFORM_FEE)));
        _factory.set(keccak256("Shared::allowedChangePerSecond"), bytes32(uint256(uint160(DEFAULT_ALLOWED_CHANGE_PER_SECOND))));
=======
        _factory.write("CP::swapFee", DEFAULT_SWAP_FEE_CP);
        _factory.write("SP::swapFee", DEFAULT_SWAP_FEE_SP);
        _factory.write("Shared::platformFee", DEFAULT_PLATFORM_FEE);
>>>>>>> d0e2007e
        _factory.addCurve(type(ConstantProductPair).creationCode);
        _factory.addCurve(type(StablePair).creationCode);
        _factory.write("SP::amplificationCoefficient", DEFAULT_AMP_COEFF);

        _manager = new AaveManager(AAVE_POOL_ADDRESS_PROVIDER);
        USDC = aNetwork.USDC;
        _poolAddressesProvider = IPoolAddressesProvider(AAVE_POOL_ADDRESS_PROVIDER);
        _aaveAdmin = _poolAddressesProvider.getACLAdmin();
        _dataProvider = IAaveProtocolDataProvider(_poolAddressesProvider.getPoolDataProvider());
        _poolConfigurator = IPoolConfigurator(_poolAddressesProvider.getPoolConfigurator());

        deal(USDC, address(this), MINT_AMOUNT, true);
        _constantProductPair = ConstantProductPair(_createPair(address(_tokenA), USDC, 0));
        IERC20(USDC).transfer(address(_constantProductPair), MINT_AMOUNT);
        _tokenA.mint(address(_constantProductPair), MINT_AMOUNT);
        _constantProductPair.mint(_alice);
        vm.prank(address(_factory));
        _constantProductPair.setManager(_manager);

        deal(USDC, address(this), MINT_AMOUNT, true);
        _stablePair = StablePair(_createPair(address(_tokenA), USDC, 1));
        IERC20(USDC).transfer(address(_stablePair), MINT_AMOUNT);
        _tokenA.mint(address(_stablePair), 1_000_000e18);
        _stablePair.mint(_alice);
        vm.prank(address(_factory));
        _stablePair.setManager(_manager);

        _pairs.push(_constantProductPair);
        _pairs.push(_stablePair);
    }

    function setUp() external
    {
        _networks.push(
            Network(vm.rpcUrl("avalanche"), 0xB97EF9Ef8734C71904D8002F8b6Bc66Dd9c48a6E)
        );
        _networks.push(
            Network(vm.rpcUrl("polygon"), 0x2791Bca1f2de4661ED88A30C99A7a9449Aa84174)
        );

        vm.makePersistent(address(_tokenA));
        vm.makePersistent(address(_tokenB));
    }

    function _createOtherPair() private returns (ConstantProductPair rOtherPair)
    {
        rOtherPair = ConstantProductPair(_createPair(address(_tokenB), USDC, 0));
        _tokenB.mint(address(rOtherPair), MINT_AMOUNT);
        deal(USDC, address(this), MINT_AMOUNT, true);
        IERC20(USDC).transfer(address(rOtherPair), MINT_AMOUNT);
        rOtherPair.mint(_alice);
        vm.prank(address(_factory));
        rOtherPair.setManager(_manager);
    }

    function testAdjustManagement_NoMarket(uint256 aAmountToManage) public allNetworks allPairs
    {
        // assume - we want negative numbers too
        int256 lAmountToManage = int256(bound(aAmountToManage, 0, type(uint256).max));

        // act
        _manager.adjustManagement(
            _pair,
            _pair.token0() == USDC ? int256(0) : lAmountToManage,
            _pair.token1() == USDC ? int256(0) : lAmountToManage
        );

        // assert
        assertEq(_manager.getBalance(_pair, USDC), 0);
        assertEq(_manager.getBalance(_pair, address(_tokenA)), 0);
    }

    function _increaseManagementOneToken(int256 aAmountToManage) private
    {
        // arrange
        int256 lAmountToManage0 = _pair.token0() == USDC ? aAmountToManage : int256(0);
        int256 lAmountToManage1 = _pair.token1() == USDC ? aAmountToManage : int256(0);

        // act
        _manager.adjustManagement(_pair, lAmountToManage0, lAmountToManage1);
    }

    function testAdjustManagement_IncreaseManagementOneToken() public allNetworks allPairs
    {
        // arrange
        int256 lAmountToManage = 500e6;
        int256 lAmountToManage0 = _pair.token0() == USDC ? lAmountToManage : int256(0);
        int256 lAmountToManage1 = _pair.token1() == USDC ? lAmountToManage : int256(0);

        // act
        _increaseManagementOneToken(lAmountToManage);

        // assert
        (address lAaveToken, , ) = _dataProvider.getReserveTokensAddresses(USDC);
        assertEq(_pair.token0Managed(), uint256(lAmountToManage0));
        assertEq(_pair.token1Managed(), uint256(lAmountToManage1));
        assertEq(IERC20(USDC).balanceOf(address(_pair)), MINT_AMOUNT - uint256(lAmountToManage));
        assertEq(IERC20(lAaveToken).balanceOf(address(_manager)), uint256(lAmountToManage));
        assertEq(_manager.shares(_pair, USDC), uint256(lAmountToManage));
        assertEq(_manager.totalShares(lAaveToken), uint256(lAmountToManage));
    }

    function testAdjustManagement_IncreaseManagementOneToken_Frozen() public allNetworks allPairs
    {
        // arrange - freeze the USDC market
        int256 lAmountToManage = 500e6;
        vm.prank(_aaveAdmin);
        _poolConfigurator.setReserveFreeze(USDC, true);
        int256 lAmountToManage0 = _pair.token0() == USDC ? lAmountToManage : int256(0);
        int256 lAmountToManage1 = _pair.token1() == USDC ? lAmountToManage : int256(0);

        // act
        vm.expectRevert(bytes(Errors.RESERVE_FROZEN));
        _manager.adjustManagement(_pair, lAmountToManage0, lAmountToManage1);

        // assert - nothing should have moved as USDC market is frozen
        (address lAaveToken, ,) = _dataProvider.getReserveTokensAddresses(USDC);
        assertEq(_pair.token0Managed(), 0);
        assertEq(_pair.token1Managed(), 0);
        assertEq(IERC20(USDC).balanceOf(address(_pair)), MINT_AMOUNT);
        assertEq(IERC20(lAaveToken).balanceOf(address(_manager)), 0);
        assertEq(_manager.shares(_pair, USDC), 0);
        assertEq(_manager.totalShares(lAaveToken), 0);
    }

    function testAdjustManagement_IncreaseManagementOneToken_Paused() public allNetworks allPairs
    {
        // arrange - freeze the USDC market
        int256 lAmountToManage = 500e6;
        vm.prank(_aaveAdmin);
        _poolConfigurator.setReservePause(USDC, true);
        int256 lAmountToManage0 = _pair.token0() == USDC ? lAmountToManage : int256(0);
        int256 lAmountToManage1 = _pair.token1() == USDC ? lAmountToManage : int256(0);

        // act
        vm.expectRevert(bytes(Errors.RESERVE_PAUSED));
        _manager.adjustManagement(_pair, lAmountToManage0, lAmountToManage1);

        // assert - nothing should have moved as USDC market is paused
        (address lAaveToken, ,) = _dataProvider.getReserveTokensAddresses(USDC);
        assertEq(_pair.token0Managed(), 0);
        assertEq(_pair.token1Managed(), 0);
        assertEq(IERC20(USDC).balanceOf(address(_pair)), MINT_AMOUNT);
        assertEq(IERC20(lAaveToken).balanceOf(address(_manager)), 0);
        assertEq(_manager.shares(_pair, USDC), 0);
        assertEq(_manager.totalShares(lAaveToken), 0);
    }

    function testAdjustManagement_DecreaseManagementOneToken() public allNetworks allPairs
    {
        // arrange
        int256 lAmountToManage = -500e6;
        int256 lAmountToManage0 = _pair.token0() == USDC ? lAmountToManage : int256(0);
        int256 lAmountToManage1 = _pair.token1() == USDC ? lAmountToManage : int256(0);
        _increaseManagementOneToken(500e6);

        // act
        _manager.adjustManagement(_pair, lAmountToManage0, lAmountToManage1);

        // assert
        (address lAaveToken, , ) = _dataProvider.getReserveTokensAddresses(USDC);

        assertEq(_pair.token0Managed(), 0);
        assertEq(_pair.token1Managed(), 0);
        assertEq(IERC20(USDC).balanceOf(address(_pair)), MINT_AMOUNT);
        assertEq(IERC20(lAaveToken).balanceOf(address(_manager)), 0);
        assertEq(_manager.shares(_pair, address(USDC)), 0);
        assertEq(_manager.totalShares(lAaveToken), 0);
    }

    function testAdjustManagement_DecreaseManagementBeyondShare() public allNetworks allPairs
    {
        // arrange
        ConstantProductPair lOtherPair = _createOtherPair();
        int256 lAmountToManage = 500e6;
        int256 lAmountToManage0Pair = _pair.token0() == USDC ? lAmountToManage : int256(0);
        int256 lAmountToManage1Pair = _pair.token1() == USDC ? lAmountToManage : int256(0);
        int256 lAmountToManage0Other = lOtherPair.token0() == USDC ? lAmountToManage : int256(0);
        int256 lAmountToManage1Other = lOtherPair.token1() == USDC ? lAmountToManage : int256(0);

        _manager.adjustManagement(_pair, lAmountToManage0Pair, lAmountToManage1Pair);
        _manager.adjustManagement(lOtherPair, lAmountToManage0Other, lAmountToManage1Other);

        // act & assert
        vm.expectRevert(stdError.arithmeticError);
        _manager.adjustManagement(lOtherPair, -lAmountToManage-1, 0);
    }

    function testAdjustManagement_DecreaseManagement_ReservePaused() public allNetworks allPairs
    {
        // arrange
        int256 lAmountToManage = -500e6;
        int256 lAmountToManage0 = _pair.token0() == USDC ? lAmountToManage : int256(0);
        int256 lAmountToManage1 = _pair.token1() == USDC ? lAmountToManage : int256(0);
        _increaseManagementOneToken(500e6);

        vm.prank(_aaveAdmin);
        _poolConfigurator.setReservePause(USDC, true);

        // act - withdraw should fail when reserve is paused
        vm.expectRevert(bytes(Errors.RESERVE_PAUSED));
        _manager.adjustManagement(_pair, -lAmountToManage0, -lAmountToManage1);

        // assert
        (address lAaveToken, , ) = _dataProvider.getReserveTokensAddresses(USDC);
        uint256 lUsdcManaged = _pair.token0() == USDC ? _pair.token0Managed(): _pair.token1Managed();
        assertEq(lUsdcManaged, 500e6);
        assertEq(IERC20(USDC).balanceOf(address(_pair)), MINT_AMOUNT - 500e6);
        assertEq(IERC20(lAaveToken).balanceOf(address(_manager)), 500e6);
        assertEq(_manager.shares(_pair, address(USDC)), 500e6);
        assertEq(_manager.totalShares(lAaveToken), 500e6);
    }

    function testAdjustManagement_DecreaseManagement_SucceedEvenWhenFrozen() public allNetworks allPairs
    {
        // arrange
        int256 lAmountToManage = -500e6;
        int256 lAmountToManage0 = _pair.token0() == USDC ? lAmountToManage : int256(0);
        int256 lAmountToManage1 = _pair.token1() == USDC ? lAmountToManage : int256(0);
        _increaseManagementOneToken(500e6);

        vm.prank(_aaveAdmin);
        _poolConfigurator.setReserveFreeze(USDC, true);

        // act - withdraw should still succeed when reserve is frozen
        vm.expectCall(address(_pair), abi.encodeCall(_pair.adjustManagement, (0, lAmountToManage)));
        _manager.adjustManagement(_pair, lAmountToManage0, lAmountToManage1);

        // assert
        (address lAaveToken, , ) = _dataProvider.getReserveTokensAddresses(USDC);
        assertEq(_pair.token0Managed(), 0);
        assertEq(_pair.token1Managed(), 0);
        assertEq(IERC20(USDC).balanceOf(address(_pair)), MINT_AMOUNT);
        assertEq(IERC20(lAaveToken).balanceOf(address(_manager)), 0);
        assertEq(_manager.shares(_pair, address(USDC)), 0);
        assertEq(_manager.totalShares(lAaveToken), 0);
    }

    function testGetBalance(uint256 aAmountToManage) public allNetworks allPairs
    {
        // assume
        (uint256 lReserve0, uint256 lReserve1, ) = _pair.getReserves();
        uint256 lReserveUSDC = _pair.token0() == USDC ? lReserve0 : lReserve1;
        int256 lAmountToManage = int256(bound(aAmountToManage, 0, lReserveUSDC));

        // arrange
        int256 lAmountToManage0 = _pair.token0() == USDC ? lAmountToManage : int256(0);
        int256 lAmountToManage1 = _pair.token1() == USDC ? lAmountToManage : int256(0);
        _manager.adjustManagement(_pair, lAmountToManage0, lAmountToManage1);

        // act
        uint112 lBalance = _manager.getBalance(_pair, USDC);

        // assert
        assertTrue(MathUtils.within1(lBalance, uint256(lAmountToManage)));
    }

    function testGetBalance_NoShares(uint256 aToken) public allNetworks allPairs
    {
        // assume
        address lToken = address(uint160(aToken));
        vm.assume(lToken != USDC);

        // arrange
        int256 lAmountToManage = 500e6;
        int256 lAmountToManage0 = _pair.token0() == USDC ? lAmountToManage : int256(0);
        int256 lAmountToManage1 = _pair.token1() == USDC ? lAmountToManage : int256(0);
        _manager.adjustManagement(_pair, lAmountToManage0, lAmountToManage1);

        // act
        uint256 lRes = _manager.getBalance(_pair, lToken);

        // assert
        assertEq(lRes, 0);
    }

    function testGetBalance_TwoPairsInSameMarket(uint256 aAmountToManage1, uint256 aAmountToManage2) public allNetworks allPairs
    {
        // assume
        ConstantProductPair lOtherPair = _createOtherPair();
        (uint256 lReserve0, uint256 lReserve1, ) = _pair.getReserves();
        uint256 lReserveUSDC = _pair.token0() == USDC ? lReserve0 : lReserve1;
        int256 lAmountToManagePair = int256(bound(aAmountToManage1, 1, lReserveUSDC));
        int256 lAmountToManageOther = int256(bound(aAmountToManage2, 1, lReserveUSDC));

        // arrange
        int256 lAmountToManage0Pair = _pair.token0() == USDC ? lAmountToManagePair : int256(0);
        int256 lAmountToManage1Pair = _pair.token1() == USDC ? lAmountToManagePair : int256(0);
        int256 lAmountToManage0Other = lOtherPair.token0() == USDC ? lAmountToManageOther : int256(0);
        int256 lAmountToManage1Other = lOtherPair.token1() == USDC ? lAmountToManageOther : int256(0);

        // act
        _manager.adjustManagement(_pair, lAmountToManage0Pair, lAmountToManage1Pair);
        _manager.adjustManagement(lOtherPair, lAmountToManage0Other, lAmountToManage1Other);

        // assert
        assertTrue(MathUtils.within1(_manager.getBalance(_pair, USDC), uint256(lAmountToManagePair)));
        assertTrue(MathUtils.within1(_manager.getBalance(lOtherPair, USDC), uint256(lAmountToManageOther)));
    }

    function testGetBalance_AddingAfterExchangeRateChange(
        uint256 aAmountToManage1,
        uint256 aAmountToManage2,
        uint256 aTime
    ) public allNetworks allPairs
    {
        // assume
        ConstantProductPair lOtherPair = _createOtherPair();
        (address lAaveToken, , ) = _dataProvider.getReserveTokensAddresses(USDC);
        (uint256 lReserve0, uint256 lReserve1, ) = _pair.getReserves();
        uint256 lReserveUSDC = _pair.token0() == USDC ? lReserve0 : lReserve1;
        int256 lAmountToManagePair = int256(bound(aAmountToManage1, 1, lReserveUSDC));
        int256 lAmountToManageOther = int256(bound(aAmountToManage2, 1, lReserveUSDC));
        uint256 lTime = bound(aTime, 1, 52 weeks);

        // arrange
        _manager.adjustManagement(
            _pair,
            _pair.token0() == USDC ? lAmountToManagePair : int256(0),
            _pair.token1() == USDC ? lAmountToManagePair : int256(0)
        );

        // act
        skip(lTime);
        uint256 lAaveTokenAmt2 = IERC20(lAaveToken).balanceOf(address(_manager));
        _manager.adjustManagement(
            lOtherPair,
            lOtherPair.token0() == USDC ? lAmountToManageOther : int256(0),
            lOtherPair.token1() == USDC ? lAmountToManageOther : int256(0)
        );

        // assert
        assertEq(_manager.shares(_pair, USDC), uint256(lAmountToManagePair));
        assertTrue(MathUtils.within1(_manager.getBalance(_pair, USDC), lAaveTokenAmt2));

        uint256 lExpectedShares
            = uint256(lAmountToManageOther) * 1e18
            / (lAaveTokenAmt2 * 1e18 / uint256(lAmountToManagePair));
        assertEq(_manager.shares(lOtherPair, USDC), lExpectedShares);
        uint256 lBalance = _manager.getBalance(lOtherPair, USDC);
        assertTrue(MathUtils.within1(lBalance, uint256(lAmountToManageOther)));
    }

    function testShares(uint256 aAmountToManage) public allNetworks allPairs
    {
        // assume
        (uint256 lReserve0, uint256 lReserve1, ) = _pair.getReserves();
        uint256 lReserveUSDC = _pair.token0() == USDC ? lReserve0 : lReserve1;
        int256 lAmountToManage = int256(bound(aAmountToManage, 0, lReserveUSDC));

        // arrange
        (address lAaveToken, , ) = _dataProvider.getReserveTokensAddresses(USDC);
        int256 lAmountToManage0 = _pair.token0() == USDC ? lAmountToManage : int256(0);
        int256 lAmountToManage1 = _pair.token1() == USDC ? lAmountToManage : int256(0);

        _manager.adjustManagement(_pair, lAmountToManage0, lAmountToManage1);

        // act
        uint256 lShares = _manager.shares(_pair, USDC);
        uint256 lTotalShares = _manager.totalShares(lAaveToken);

        // assert
        assertEq(lShares, lTotalShares);
        assertEq(lShares, uint256(lAmountToManage));
        assertEq(lTotalShares, uint256(lAmountToManage));
    }

    function testAfterLiquidityEvent_IncreaseInvestmentAfterMint() public allNetworks allPairs
    {
        // sanity
        uint256 lAmountManaged = _manager.getBalance(_pair, USDC);
        assertEq(lAmountManaged, 0);

        // act
        _tokenA.mint(address(_pair), 500e6);
        deal(USDC, address(this), 500e6, true);
        IERC20(USDC).transfer(address(_pair), 500e6);
        _pair.mint(address(this));

        // assert
        uint256 lNewAmount = _manager.getBalance(_pair, USDC);
        (uint256 lReserve0, uint256 lReserve1, ) = _pair.getReserves();
        uint256 lReserveUSDC = _pair.token0() == USDC ? lReserve0 : lReserve1;
        assertEq(lNewAmount, lReserveUSDC * (_manager.lowerThreshold() + _manager.upperThreshold()) / 2 / 100);
    }

    function testAfterLiquidityEvent_DecreaseInvestmentAfterBurn(uint256 aInitialAmount) public allNetworks allPairs
    {
        // assume
        (uint256 lReserve0, uint256 lReserve1, ) = _pair.getReserves();
        uint256 lReserveUSDC = _pair.token0() == USDC ? lReserve0 : lReserve1;
        uint256 lInitialAmount = bound(aInitialAmount, lReserveUSDC * (_manager.upperThreshold() + 2) / 100, lReserveUSDC);

        // arrange
        _manager.adjustManagement(_pair, 0, int256(lInitialAmount));

        // act
        vm.prank(_alice);
        _pair.transfer(address(_pair), 100e6);
        _pair.burn(address(this));

        // assert
        uint256 lNewAmount = _manager.getBalance(_pair, USDC);
        (uint256 lReserve0After, uint256 lReserve1After, ) = _pair.getReserves();
        uint256 lReserveUSDCAfter = _pair.token0() == USDC ? lReserve0After : lReserve1After;
        assertTrue(MathUtils.within1(lNewAmount, lReserveUSDCAfter * (_manager.lowerThreshold() + _manager.upperThreshold()) / 2 / 100));
    }

    // Not enough assets being managed, the AM would want to put some assets into AAVE
    // but that fails because AAVE is frozen. But the mint should still succeed
    function testAfterLiquidityEvent_Mint_SucceedEvenIfFrozen() public allNetworks allPairs
    {
        // arrange
        uint256 lMintAmt = 100e6;
        vm.prank(_aaveAdmin);
        _poolConfigurator.setReserveFreeze(USDC, true);

        // act
        deal(USDC, address(this), lMintAmt, true);
        IERC20(USDC).transfer(address(_pair), lMintAmt);
        _tokenA.mint(address(_pair), lMintAmt);
        _pair.mint(address(this));

        // assert - mint succeeds but no assets should have been moved
        (address lAaveToken, , ) = _dataProvider.getReserveTokensAddresses(USDC);
        assertGt(_pair.balanceOf(address(this)), 0);
        assertEq(_pair.token0Managed(), 0);
        assertEq(_pair.token1Managed(), 0);
        assertEq(IERC20(lAaveToken).balanceOf(address(_manager)), 0);
        assertEq(_manager.shares(_pair, USDC), 0);
        assertEq(IERC20(USDC).balanceOf(address(_pair)), MINT_AMOUNT + lMintAmt);
    }

    function testAfterLiquidityEvent_Mint_SucceedEvenIfPaused() public allNetworks allPairs
    {
        // arrange
        uint256 lMintAmt = 100e6;
        vm.prank(_aaveAdmin);
        _poolConfigurator.setReservePause(USDC, true);

        // act
        deal(USDC, address(this), lMintAmt, true);
        IERC20(USDC).transfer(address(_pair), lMintAmt);
        _tokenA.mint(address(_pair), lMintAmt);
        _pair.mint(address(this));

        // assert
        (address lAaveToken, , ) = _dataProvider.getReserveTokensAddresses(USDC);
        assertGt(_pair.balanceOf(address(this)), 0);
        assertEq(_pair.token0Managed(), 0);
        assertEq(_pair.token1Managed(), 0);
        assertEq(IERC20(lAaveToken).balanceOf(address(_manager)), 0);
        assertEq(_manager.shares(_pair, USDC), 0);
        assertEq(IERC20(USDC).balanceOf(address(_pair)), MINT_AMOUNT + lMintAmt);
    }

    function testAfterLiquidityEvent_Burn_SucceedEvenIfFrozen() public allNetworks allPairs
    {
        // arrange
        uint256 lAmtToBurn = _pair.balanceOf(_alice) / 2;
        vm.prank(_aaveAdmin);
        _poolConfigurator.setReserveFreeze(USDC, true);

        // act
        vm.prank(_alice);
        _pair.transfer(address(_pair), lAmtToBurn);
        _pair.burn(address(this));

        // assert - burn succeeds but no assets should have been moved
        (address lAaveToken, , ) = _dataProvider.getReserveTokensAddresses(USDC);
        (uint256 lReserve0, uint256 lReserve1, ) = _pair.getReserves();
        uint256 lReserveUSDC = _pair.token0() == USDC ? lReserve0 : lReserve1;

        assertGt(IERC20(USDC).balanceOf(address(this)), 0);
        assertGt(_tokenA.balanceOf(address(this)), 0);
        assertEq(lReserveUSDC, IERC20(USDC).balanceOf(address(_pair)));
        assertEq(_pair.token0Managed(), 0);
        assertEq(_pair.token1Managed(), 0);
        assertEq(_manager.shares(_pair, USDC), 0);
        assertEq(IERC20(lAaveToken).balanceOf(address(_manager)), 0);
    }

    function testAfterLiquidityEvent_Burn_SucceedEvenIfPaused() public allNetworks allPairs
    {
        // arrange
        uint256 lAmtToBurn = _pair.balanceOf(_alice) / 2;
        vm.prank(_aaveAdmin);
        _poolConfigurator.setReservePause(USDC, true);

        // act
        vm.prank(_alice);
        _pair.transfer(address(_pair), lAmtToBurn);
        _pair.burn(address(this));

        // assert
        (address lAaveToken, , ) = _dataProvider.getReserveTokensAddresses(USDC);
        (uint256 lReserve0, uint256 lReserve1, ) = _pair.getReserves();
        uint256 lReserveUSDC = _pair.token0() == USDC ? lReserve0 : lReserve1;

        assertGt(IERC20(USDC).balanceOf(address(this)), 0);
        assertGt(_tokenA.balanceOf(address(this)), 0);
        assertEq(lReserveUSDC, IERC20(USDC).balanceOf(address(_pair)));
        assertEq(_pair.token0Managed(), 0);
        assertEq(_pair.token1Managed(), 0);
        assertEq(_manager.shares(_pair, USDC), 0);
        assertEq(IERC20(lAaveToken).balanceOf(address(_manager)), 0);
    }

    // Having too much assets managed, the asset manager would want to
    // divest some and put it back into the pair. But if AAVE is paused,
    // the withdrawal from AAVE will fail but the burn should still succeed
    function testAfterLiquidityEvent_SucceedEvenIfWithdrawFailed() public allNetworks allPairs
    {
        // arrange
        uint256 lAmtToBurn = _pair.balanceOf(_alice) / 10;
        int256 lAmtToManage = int256(MINT_AMOUNT * 8 / 10); // put 80% of USDC under management, above the upper threshold
        _increaseManagementOneToken(lAmtToManage);
        uint256 lUsdcManagedBefore = _pair.token0() == USDC ? _pair.token0Managed() : _pair.token1Managed();
        uint256 lSharesBefore = _manager.shares(_pair, USDC);
        (address lAaveToken, , ) = _dataProvider.getReserveTokensAddresses(USDC);
        uint256 lAaveTokenBefore = IERC20(lAaveToken).balanceOf(address(_manager));

        vm.prank(_aaveAdmin);
        _poolConfigurator.setReservePause(USDC, true);

        // act
        vm.prank(_alice);
        _pair.transfer(address(_pair), lAmtToBurn);
        vm.expectCall(_poolAddressesProvider.getPool(), bytes(""));
        _pair.burn(address(this));

        // assert - burn succeeded but managed assets have not been moved
        uint256 lUsdcManagedAfter = _pair.token0() == USDC ? _pair.token0Managed() : _pair.token1Managed();
        assertEq(lUsdcManagedBefore, lUsdcManagedAfter);
        assertGt(IERC20(USDC).balanceOf(address(this)), 0);
        assertGt(_tokenA.balanceOf(address(this)), 0);
        assertEq(_manager.shares(_pair, USDC), lSharesBefore);
        assertEq(IERC20(lAaveToken).balanceOf(address(_manager)), lAaveTokenBefore);
    }

    function testAfterLiquidityEvent_ShouldFailIfNotPair() public allNetworks
    {
        // act & assert
        vm.expectRevert();
        _manager.afterLiquidityEvent();

        // act & assert
        vm.prank(_alice);
        vm.expectRevert();
        _manager.afterLiquidityEvent();
    }

    function testSwap_ReturnAsset() public allNetworks allPairs
    {
        // arrange
        (uint256 lReserve0, uint256 lReserve1, ) = _pair.getReserves();
        uint256 lReserveUSDC = _pair.token0() == USDC ? lReserve0 : lReserve1;
        // manage half
        _manager.adjustManagement(
            _pair, int256(_pair.token0() == USDC ? lReserveUSDC / 2 : 0), int256(_pair.token1() == USDC ? lReserveUSDC / 2 : 0)
        );

        // sanity
        assertEq(IERC20(USDC).balanceOf(address(_pair)), MINT_AMOUNT / 2);

        // act - request more than what is available in the pair
        MintableERC20(_pair.token0()).mint(address(_pair), lReserve0 * 2);
        vm.expectCall(address(_manager), abi.encodeCall(_manager.returnAsset, (false, 10)));
        vm.expectCall(address(_pair), abi.encodeCall(_pair.adjustManagement, (0, -10)));
        _pair.swap(-int256(MINT_AMOUNT / 2 + 10), false, address(this), bytes(""));

        // assert
        (address lAaveToken, , ) = _dataProvider.getReserveTokensAddresses(USDC);
        (lReserve0 , lReserve1, ) = _pair.getReserves();
        lReserveUSDC = _pair.token0() == USDC ? lReserve0 : lReserve1;
        assertEq(IERC20(USDC).balanceOf(address(this)), MINT_AMOUNT / 2 + 10);
        assertEq(IERC20(USDC).balanceOf(address(_pair)), 0);
        assertEq(lReserveUSDC, MINT_AMOUNT / 2 - 10);
        assertEq(_manager.shares(_pair, USDC), MINT_AMOUNT / 2 - 10);
        assertEq(_manager.totalShares(lAaveToken), MINT_AMOUNT / 2 - 10);
        assertApproxEqAbs(_manager.getBalance(_pair, USDC), MINT_AMOUNT / 2 - 10, 1);
    }

    // when the pool is paused, attempts to withdraw should fail and the swap should fail too
    function testSwap_ReturnAsset_PausedFail() public allNetworks allPairs
    {
        // arrange
        (uint256 lReserve0, uint256 lReserve1, ) = _pair.getReserves();
        uint256 lReserveUSDC = _pair.token0() == USDC ? lReserve0 : lReserve1;
        // manage half
        _manager.adjustManagement(
            _pair, int256(_pair.token0() == USDC ? lReserveUSDC / 2 : 0), int256(_pair.token1() == USDC ? lReserveUSDC / 2 : 0)
        );
        vm.prank(_aaveAdmin);
        _poolConfigurator.setReservePause(USDC, true);

        // act & assert
        MintableERC20(_pair.token0()).mint(address(_pair), lReserve0 * 2);
        vm.expectRevert(bytes(Errors.RESERVE_PAUSED));
        _pair.swap(-int256(MINT_AMOUNT / 2 + 10), false, address(this), bytes(""));

        // assert
        assertEq(_manager.shares(_pair, USDC), MINT_AMOUNT / 2);
        assertEq(_manager.getBalance(_pair, USDC), MINT_AMOUNT / 2);
    }

    // the amount requested is within the balance of the pair, no need to return asset
    function testSwap_NoReturnAsset() public allNetworks allPairs
    {
        // arrange
        (uint256 lReserve0, uint256 lReserve1, ) = _pair.getReserves();
        uint256 lReserveUSDC = _pair.token0() == USDC ? lReserve0 : lReserve1;
        // manage half
        _manager.adjustManagement(
            _pair, int256(_pair.token0() == USDC ? lReserveUSDC / 2 : 0), int256(_pair.token1() == USDC ? lReserveUSDC / 2 : 0)
        );

        // sanity
        assertEq(IERC20(USDC).balanceOf(address(_pair)), MINT_AMOUNT / 2);

        // act - request exactly what is available in the pair
        MintableERC20(_pair.token0()).mint(address(_pair), lReserve0 * 2);
        _pair.swap(-int256(MINT_AMOUNT / 2), false, address(this), bytes(""));

        // assert
        (lReserve0 , lReserve1, ) = _pair.getReserves();
        lReserveUSDC = _pair.token0() == USDC ? lReserve0 : lReserve1;
        assertEq(IERC20(USDC).balanceOf(address(this)), MINT_AMOUNT / 2);
        assertEq(IERC20(USDC).balanceOf(address(_pair)), 0);
        assertEq(lReserveUSDC, MINT_AMOUNT / 2);
        assertApproxEqAbs(_manager.getBalance(_pair, USDC), MINT_AMOUNT / 2, 1);
    }

    function testBurn_ReturnAsset() public allNetworks allPairs
    {
        // arrange
        (uint256 lReserve0, uint256 lReserve1, ) = _pair.getReserves();
        uint256 lReserveUSDC = _pair.token0() == USDC ? lReserve0 : lReserve1;
        // manage half
        _manager.adjustManagement(
            _pair, int256(_pair.token0() == USDC ? lReserveUSDC / 2 : 0), int256(_pair.token1() == USDC ? lReserveUSDC / 2 : 0)
        );

        // sanity
        (address lAaveToken, , ) = _dataProvider.getReserveTokensAddresses(USDC);
        assertEq(IERC20(USDC).balanceOf(address(_pair)), MINT_AMOUNT / 2);
        assertEq(_manager.totalShares(lAaveToken), lReserveUSDC / 2);

        // act
        vm.startPrank(_alice);
        _pair.transfer(address(_pair), _pair.balanceOf(_alice));
        vm.expectCall(address(_manager), bytes(""));
        vm.expectCall(address(_pair), bytes(""));
        _pair.burn(address(this));
        vm.stopPrank();

        // assert - range due to slight diff in liq between CP and SP
        assertApproxEqRel(IERC20(USDC).balanceOf(address(this)), MINT_AMOUNT, 0.000000001e18);
    }

    function testBurn_ReturnAsset_PausedFail() public allNetworks allPairs
    {
        // arrange
        (uint256 lReserve0, uint256 lReserve1, ) = _pair.getReserves();
        uint256 lReserveUSDC = _pair.token0() == USDC ? lReserve0 : lReserve1;
        // manage half
        _manager.adjustManagement(
            _pair, int256(_pair.token0() == USDC ? lReserveUSDC / 2 : 0), int256(_pair.token1() == USDC ? lReserveUSDC / 2 : 0)
        );
        vm.prank(_aaveAdmin);
        _poolConfigurator.setReservePause(USDC, true);

        // act & assert
        vm.startPrank(_alice);
        _pair.transfer(address(_pair), _pair.balanceOf(_alice));
        vm.expectRevert(bytes(Errors.RESERVE_PAUSED));
        _pair.burn(address(this));
        vm.stopPrank();

        // assert
        (address lAaveToken, , ) = _dataProvider.getReserveTokensAddresses(USDC);
        assertEq(IERC20(USDC).balanceOf(address(_pair)), lReserveUSDC / 2);
        assertEq(IERC20(lAaveToken).balanceOf(address(_manager)), lReserveUSDC / 2);
        assertEq(_manager.getBalance(_pair, USDC), lReserveUSDC / 2);
        assertEq(_manager.shares(_pair, USDC), lReserveUSDC / 2);
        assertEq(_manager.totalShares(lAaveToken), lReserveUSDC / 2);
    }

    function testSetUpperThreshold_BreachMaximum() public allNetworks
    {
        // act & assert
        vm.expectRevert("AM: INVALID_THRESHOLD");
        _manager.setUpperThreshold(101);
    }

    function testSetUpperThreshold_LessThanEqualLowerThreshold(uint256 aThreshold) public allNetworks
    {
        // assume
        uint256 lThreshold = bound(aThreshold, 0, _manager.lowerThreshold());

        // act & assert
        vm.expectRevert("AM: INVALID_THRESHOLD");
        _manager.setUpperThreshold(lThreshold);
    }

    function testSetLowerThreshold_MoreThanEqualUpperThreshold(uint256 aThreshold) public allNetworks
    {
        // assume
        uint256 lThreshold = bound(aThreshold, _manager.upperThreshold(), type(uint256).max);

        // act & assert
        vm.expectRevert("AM: INVALID_THRESHOLD");
        _manager.setLowerThreshold(lThreshold);
    }
}<|MERGE_RESOLUTION|>--- conflicted
+++ resolved
@@ -81,16 +81,10 @@
         vm.selectFork(lFork.forkId);
 
         _factory = new GenericFactory();
-<<<<<<< HEAD
-        _factory.set(keccak256("CP::swapFee"), bytes32(uint256(DEFAULT_SWAP_FEE_CP)));
-        _factory.set(keccak256("SP::swapFee"), bytes32(uint256(DEFAULT_SWAP_FEE_SP)));
-        _factory.set(keccak256("Shared::platformFee"), bytes32(uint256(DEFAULT_PLATFORM_FEE)));
-        _factory.set(keccak256("Shared::allowedChangePerSecond"), bytes32(uint256(uint160(DEFAULT_ALLOWED_CHANGE_PER_SECOND))));
-=======
         _factory.write("CP::swapFee", DEFAULT_SWAP_FEE_CP);
         _factory.write("SP::swapFee", DEFAULT_SWAP_FEE_SP);
         _factory.write("Shared::platformFee", DEFAULT_PLATFORM_FEE);
->>>>>>> d0e2007e
+        _factory.set(keccak256("Shared::allowedChangePerSecond"), bytes32(uint256(uint160(DEFAULT_ALLOWED_CHANGE_PER_SECOND))));
         _factory.addCurve(type(ConstantProductPair).creationCode);
         _factory.addCurve(type(StablePair).creationCode);
         _factory.write("SP::amplificationCoefficient", DEFAULT_AMP_COEFF);
