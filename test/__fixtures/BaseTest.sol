--- conflicted
+++ resolved
@@ -14,16 +14,11 @@
     uint256 public constant INITIAL_MINT_AMOUNT                 = 100e18;
 
     GenericFactory  internal _factory       = new GenericFactory();
-    AssetManager    internal _manager       = new AssetManager(ETH_MAINNET_COMPOUND_COMPTROLLER);
+    CompoundManager internal _manager       = new CompoundManager(ETH_MAINNET_COMPOUND_COMPTROLLER);
 
-<<<<<<< HEAD
     address         internal _recoverer     = _makeAddress("recoverer");
     address         internal _platformFeeTo = _makeAddress("platformFeeTo");
     address         internal _alice         = _makeAddress("alice");
-=======
-    GenericFactory internal _factory = new GenericFactory();
-    CompoundManager internal _manager = new CompoundManager(ETH_MAINNET_COMPOUND_COMPTROLLER);
->>>>>>> 25a4c871
 
     MintableERC20   internal _tokenA        = new MintableERC20("TokenA", "TA");
     MintableERC20   internal _tokenB        = new MintableERC20("TokenB", "TB");
