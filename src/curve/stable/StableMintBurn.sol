--- conflicted
+++ resolved
@@ -2,12 +2,7 @@
 pragma solidity ^0.8.0;
 
 import {
-<<<<<<< HEAD
-    ERC20,
-    Math,
-=======
     IERC20,
->>>>>>> 76c57a7e
     Bytes32Lib,
     FactoryStoreLib,
     StableMath,
@@ -18,7 +13,6 @@
 contract StableMintBurn is StablePair {
     using FactoryStoreLib for IGenericFactory;
     using Bytes32Lib for bytes32;
-    using Math for uint256;
 
     string private constant PAIR_SWAP_FEE_NAME = "SP::swapFee";
 
@@ -44,10 +38,6 @@
     }
 
     /// @dev This fee is charged to cover for `swapFee` when users add unbalanced liquidity.
-    /// multiplications will not phantom overflow given the following conditions:
-    /// 1. reserves are <= uint104
-    /// 2. aAmount0 and aAmount1 <= uint104 as it would revert anyway at _updateAndUnlock if above uint104
-    /// 3. swapFee <= 0.02e6
     function _nonOptimalMintFee(uint256 aAmount0, uint256 aAmount1, uint256 aReserve0, uint256 aReserve1)
         internal
         view
@@ -88,10 +78,6 @@
             rLiquidity = lNewLiq - MINIMUM_LIQUIDITY;
             _mint(address(0), MINIMUM_LIQUIDITY);
         } else {
-            // will only phantom overflow and revert when lTotalSupply and lNewLiq is in the range of uint128 which will only happen if:
-            // 1. both tokens have 0 decimals (1e18 is 60 bits) and the amounts are each around 68 bits
-            // 2. both tokens have 6 decimals (1e12 is 40 bits) and the amounts are each around 88 bits
-            // in which case the mint will fail anyway because it would have reverted at _computeLiquidity
             rLiquidity = (lNewLiq - lOldLiq) * lTotalSupply / lOldLiq;
         }
         require(rLiquidity != 0, "SP: INSUFFICIENT_LIQ_MINTED");
@@ -124,8 +110,8 @@
             lTotalSupply = totalSupply;
         }
 
-        rAmount0 = liquidity.mulDiv(lReserve0, lTotalSupply);
-        rAmount1 = liquidity.mulDiv(lReserve1, lTotalSupply);
+        rAmount0 = liquidity * lReserve0 / lTotalSupply;
+        rAmount1 = liquidity * lReserve1 / lTotalSupply;
 
         _burn(address(this), liquidity);
 
@@ -168,9 +154,7 @@
                 if (rD > lDLast) {
                     // @dev `platformFee` % of increase in liquidity.
                     uint256 lPlatformFee = platformFee;
-                    // will not phantom overflow as rTotalSupply is max 128 bits. and (rD - lDLast) is usually within 70 bits and lPlatformFee is max 1e6 (20 bits)
                     uint256 lNumerator = rTotalSupply * (rD - lDLast) * lPlatformFee;
-                    // will not phantom overflow as FEE_ACCURACY and lPlatformFee are max 1e6 (20 bits), and rD and lDLast are max 128 bits
                     uint256 lDenominator = (FEE_ACCURACY - lPlatformFee) * rD + lPlatformFee * lDLast;
                     uint256 lPlatformShares = lNumerator / lDenominator;
 
