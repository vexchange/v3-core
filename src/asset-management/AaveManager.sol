// SPDX-License-Identifier: GPL-3.0-or-later
pragma solidity ^0.8.0;

import { ReentrancyGuard } from "solmate/utils/ReentrancyGuard.sol";
import { Owned } from "solmate/auth/Owned.sol";
import { ERC20 } from "solmate/tokens/ERC20.sol";
import { FixedPointMathLib } from "solady/utils/FixedPointMathLib.sol";
import { SafeTransferLib } from "solady/utils/SafeTransferLib.sol";

import { IAssetManagedPair } from "src/interfaces/IAssetManagedPair.sol";
import { IAssetManager } from "src/interfaces/IAssetManager.sol";
import { IPoolAddressesProvider } from "src/interfaces/aave/IPoolAddressesProvider.sol";
import { IPool } from "src/interfaces/aave/IPool.sol";
import { IAaveProtocolDataProvider } from "src/interfaces/aave/IAaveProtocolDataProvider.sol";
import { IRewardsController } from "src/interfaces/aave/IRewardsController.sol";

contract AaveManager is IAssetManager, Owned(msg.sender), ReentrancyGuard {
    using FixedPointMathLib for uint256;

    event Pool(IPool newPool);
    event DataProvider(IAaveProtocolDataProvider newDataProvider);
    event RewardSeller(address newRewardSeller);
    event RewardsController(IRewardsController newRewardsController);
    event WindDownMode(bool windDown);
    event Thresholds(uint128 newLowerThreshold, uint128 newUpperThreshold);
    event Investment(IAssetManagedPair pair, ERC20 token, uint256 shares);
    event Divestment(IAssetManagedPair pair, ERC20 token, uint256 shares);

    /// @dev tracks how many aToken each pair+token owns
    mapping(IAssetManagedPair => mapping(ERC20 => uint256)) public shares;

    /// @dev for each aToken, tracks the total number of shares issued
    mapping(ERC20 => uint256) public totalShares;

    /// @dev percentage of the pool's assets, above and below which
    /// the manager will divest the shortfall and invest the excess
    /// 1e18 == 100%
    uint128 public upperThreshold = 0.7e18; // 70%
    uint128 public lowerThreshold = 0.3e18; // 30%

    /// @dev this contract itself is immutable and is the source of truth for all relevant addresses for aave
    IPoolAddressesProvider public immutable addressesProvider;

    /// @dev we interact with this address for deposits and withdrawals
    IPool public pool;

    /// @dev this address is not permanent, aave can change this address to upgrade to a new impl
    IAaveProtocolDataProvider public dataProvider;

    /// @dev trusted party to claim and sell additional rewards (through a DEX/aggregator) into the corresponding
    /// Aave Token on behalf of the asset manager and then transfers the Aave Tokens back into the manager
    address public rewardSeller;

    /// @dev contract that manages additional rewards on top of interest bearing aave tokens
    /// also known as the incentives contract
    IRewardsController public rewardsController;

    /// @dev when set to true by the owner, it will only allow divesting but not investing by the pairs in this mode
    /// to facilitate replacement of asset managers to newer versions
    bool public windDownMode;

    constructor(IPoolAddressesProvider aPoolAddressesProvider) {
        addressesProvider = aPoolAddressesProvider;
        updatePoolAddress();
        updateDataProviderAddress();
    }

    /*//////////////////////////////////////////////////////////////////////////
                                    ADMIN ACTIONS
    //////////////////////////////////////////////////////////////////////////*/

    function updatePoolAddress() public onlyOwner {
        address lNewPool = addressesProvider.getPool();
        require(lNewPool != address(0), "AM: POOL_ADDRESS_ZERO");
        pool = IPool(lNewPool);
        emit Pool(IPool(lNewPool));
    }

    function updateDataProviderAddress() public onlyOwner {
        address lNewDataProvider = addressesProvider.getPoolDataProvider();
        require(lNewDataProvider != address(0), "AM: DATA_PROVIDER_ADDRESS_ZERO");
        dataProvider = IAaveProtocolDataProvider(lNewDataProvider);
        emit DataProvider(IAaveProtocolDataProvider(lNewDataProvider));
    }

    function setRewardSeller(address aRewardSeller) external onlyOwner {
        require(aRewardSeller != address(0), "AM: REWARD_SELLER_ADDRESS_ZERO");
        rewardSeller = aRewardSeller;
        emit RewardSeller(aRewardSeller);
    }

    function setRewardsController(address aRewardsController) external onlyOwner {
        require(aRewardsController != address(0), "AM: REWARDS_CONTROLLER_ZERO");
        rewardsController = IRewardsController(aRewardsController);
        emit RewardsController(IRewardsController(aRewardsController));
    }

    function setWindDownMode(bool aWindDown) external onlyOwner {
        windDownMode = aWindDown;
        emit WindDownMode(aWindDown);
    }

    function setThresholds(uint128 aLowerThreshold, uint128 aUpperThreshold) external onlyOwner {
        require(aUpperThreshold <= 1e18 && aUpperThreshold >= aLowerThreshold, "AM: INVALID_THRESHOLDS");
        (lowerThreshold, upperThreshold) = (aLowerThreshold, aUpperThreshold);
        emit Thresholds(aLowerThreshold, aUpperThreshold);
    }

    /*//////////////////////////////////////////////////////////////////////////
                                HELPER FUNCTIONS
    //////////////////////////////////////////////////////////////////////////*/

    function _increaseShares(IAssetManagedPair aPair, ERC20 aToken, ERC20 aAaveToken, uint256 aAmount)
        private
        returns (uint256 rShares)
    {
        uint256 lTotalShares = totalShares[aAaveToken];
        if (totalShares[aAaveToken] == 0) {
            rShares = aAmount;
        } else {
            rShares = aAmount * lTotalShares / aAaveToken.balanceOf(address(this));
        }
        shares[aPair][aToken] += rShares;
        totalShares[aAaveToken] += rShares;
    }

    function _decreaseShares(IAssetManagedPair aPair, ERC20 aToken, ERC20 aAaveToken, uint256 aAmount)
        private
        returns (uint256 rShares)
    {
        rShares = aAmount.mulDivUp(totalShares[aAaveToken], aAaveToken.balanceOf(address(this)));

<<<<<<< HEAD
        // this is to prevent underflow as we round up in the previous division operation
        if (rShares > shares[aPair][aToken]) {
            rShares = shares[aPair][aToken];
=======
        uint256 lCurrentShares = shares[aPair][aToken];

        // this is to prevent underflow as we divWadUp
        if (rShares > lCurrentShares) {
            rShares = lCurrentShares;
>>>>>>> 805c47bc
        }

        shares[aPair][aToken] -= rShares;
        totalShares[aAaveToken] -= rShares;
    }

    /// @notice returns the address of the AAVE token.
    /// If an AAVE token doesn't exist for the asset, returns address 0
    function _getATokenAddress(ERC20 aToken) private view returns (ERC20) {
        (address lATokenAddress,,) = dataProvider.getReserveTokensAddresses(address(aToken));

        return ERC20(lATokenAddress);
    }

    /*//////////////////////////////////////////////////////////////////////////
                                GET BALANCE
    //////////////////////////////////////////////////////////////////////////*/

    /// @dev returns the balance of the token managed by various markets in the native precision
    function getBalance(IAssetManagedPair aOwner, ERC20 aToken) external view returns (uint256) {
        return _getBalance(aOwner, aToken);
    }

    function _getBalance(IAssetManagedPair aOwner, ERC20 aToken) private view returns (uint256 rTokenBalance) {
        ERC20 lAaveToken = _getATokenAddress(aToken);
        uint256 lTotalShares = totalShares[lAaveToken];
        if (lTotalShares == 0) {
            return 0;
        }

        rTokenBalance = shares[aOwner][aToken] * lAaveToken.balanceOf(address(this)) / lTotalShares;
    }

    /*//////////////////////////////////////////////////////////////////////////
                                ADJUST MANAGEMENT
    //////////////////////////////////////////////////////////////////////////*/

    /// @notice if token0 or token1 does not have a market in AAVE, the tokens will not be transferred
    function adjustManagement(IAssetManagedPair aPair, int256 aAmount0Change, int256 aAmount1Change)
        external
        onlyOwner
    {
        _adjustManagement(aPair, aAmount0Change, aAmount1Change);
    }

    function _adjustManagement(IAssetManagedPair aPair, int256 aAmount0Change, int256 aAmount1Change)
        private
        nonReentrant
    {
        require(aAmount0Change != type(int256).min && aAmount1Change != type(int256).min, "AM: CAST_WOULD_OVERFLOW");

        ERC20 lToken0 = aPair.token0();
        ERC20 lToken1 = aPair.token1();

        ERC20 lToken0AToken = _getATokenAddress(lToken0);
        ERC20 lToken1AToken = _getATokenAddress(lToken1);

        // do not do anything if there isn't a market for the token
        if (address(lToken0AToken) == address(0)) {
            aAmount0Change = 0;
        }
        if (address(lToken1AToken) == address(0)) {
            aAmount1Change = 0;
        }

        if (windDownMode) {
            if (aAmount0Change > 0) {
                aAmount0Change = 0;
            }
            if (aAmount1Change > 0) {
                aAmount1Change = 0;
            }
        }

        // withdraw from the market
        if (aAmount0Change < 0) {
            _doDivest(aPair, lToken0, lToken0AToken, uint256(-aAmount0Change));
        }
        if (aAmount1Change < 0) {
            _doDivest(aPair, lToken1, lToken1AToken, uint256(-aAmount1Change));
        }

        // transfer tokens to/from the pair
        aPair.adjustManagement(aAmount0Change, aAmount1Change);

        // transfer the managed tokens to the destination
        if (aAmount0Change > 0) {
            _doInvest(aPair, lToken0, lToken0AToken, uint256(aAmount0Change));
        }
        if (aAmount1Change > 0) {
            _doInvest(aPair, lToken1, lToken1AToken, uint256(aAmount1Change));
        }
    }

    function _doDivest(IAssetManagedPair aPair, ERC20 aToken, ERC20 aAaveToken, uint256 aAmount) private {
        uint256 lShares = _decreaseShares(aPair, aToken, aAaveToken, aAmount);
        pool.withdraw(address(aToken), aAmount, address(this));
        emit Divestment(aPair, aToken, lShares);
        SafeTransferLib.safeApprove(address(aToken), address(aPair), aAmount);
    }

    function _doInvest(IAssetManagedPair aPair, ERC20 aToken, ERC20 aAaveToken, uint256 aAmount) private {
        require(aToken.balanceOf(address(this)) == aAmount, "AM: TOKEN_AMOUNT_MISMATCH");
        uint256 lShares = _increaseShares(aPair, aToken, aAaveToken, aAmount);
        SafeTransferLib.safeApprove(address(aToken), address(pool), aAmount);

        pool.supply(address(aToken), aAmount, address(this), 0);
        emit Investment(aPair, aToken, lShares);
    }

    /*//////////////////////////////////////////////////////////////////////////
                                CALLBACKS FROM PAIR
    //////////////////////////////////////////////////////////////////////////*/

    function afterLiquidityEvent() external {
        IAssetManagedPair lPair = IAssetManagedPair(msg.sender);
        ERC20 lToken0 = lPair.token0();
        ERC20 lToken1 = lPair.token1();
        (uint256 lReserve0, uint256 lReserve1,,) = lPair.getReserves();

        uint256 lToken0Managed = _getBalance(lPair, lToken0);
        uint256 lToken1Managed = _getBalance(lPair, lToken1);

        int256 lAmount0Change = _calculateChangeAmount(lReserve0, lToken0Managed);
        int256 lAmount1Change = _calculateChangeAmount(lReserve1, lToken1Managed);

        _adjustManagement(lPair, lAmount0Change, lAmount1Change);
    }

    function returnAsset(bool aToken0, uint256 aAmount) external {
        require(aAmount > 0, "AM: ZERO_AMOUNT_REQUESTED");
        IAssetManagedPair lPair = IAssetManagedPair(msg.sender);
        int256 lAmount0Change = -int256(aToken0 ? aAmount : 0);
        int256 lAmount1Change = -int256(aToken0 ? 0 : aAmount);
        _adjustManagement(lPair, lAmount0Change, lAmount1Change);
    }

    function _calculateChangeAmount(uint256 aReserve, uint256 aManaged) internal view returns (int256 rAmountChange) {
        uint256 lRatio = aManaged.divWad(aReserve);
        if (lRatio < lowerThreshold) {
            rAmountChange = int256(aReserve.mulWad(uint256(lowerThreshold).avg(upperThreshold)) - aManaged);
            assert(rAmountChange > 0);
        } else if (lRatio > upperThreshold) {
            rAmountChange = int256(aReserve.mulWad(uint256(lowerThreshold).avg(upperThreshold))) - int256(aManaged);
            assert(rAmountChange < 0);
        }
    }

    /*//////////////////////////////////////////////////////////////////////////
                                ADDITIONAL REWARDS
    //////////////////////////////////////////////////////////////////////////*/

    function claimRewardForMarket(address aMarket, address aReward) external returns (uint256 rClaimed) {
        require(msg.sender == rewardSeller, "AM: NOT_REWARD_SELLER");
        require(aReward != address(0), "AM: REWARD_TOKEN_ZERO");
        require(aMarket != address(0), "AM: MARKET_ZERO");

        address[] memory lMarkets = new address[](1);
        lMarkets[0] = aMarket;

        rClaimed = rewardsController.claimRewards(lMarkets, type(uint256).max, rewardSeller, aReward);
    }
}<|MERGE_RESOLUTION|>--- conflicted
+++ resolved
@@ -130,17 +130,11 @@
     {
         rShares = aAmount.mulDivUp(totalShares[aAaveToken], aAaveToken.balanceOf(address(this)));
 
-<<<<<<< HEAD
+        uint256 lCurrentShares = shares[aPair][aToken];
+
         // this is to prevent underflow as we round up in the previous division operation
-        if (rShares > shares[aPair][aToken]) {
-            rShares = shares[aPair][aToken];
-=======
-        uint256 lCurrentShares = shares[aPair][aToken];
-
-        // this is to prevent underflow as we divWadUp
         if (rShares > lCurrentShares) {
             rShares = lCurrentShares;
->>>>>>> 805c47bc
         }
 
         shares[aPair][aToken] -= rShares;
