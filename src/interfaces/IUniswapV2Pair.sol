pragma solidity =0.8.13;

<<<<<<< HEAD
import "src/interfaces/IAssetManager.sol";
=======
import { GenericFactory } from "src/GenericFactory.sol";
>>>>>>> 840c8073

interface IUniswapV2Pair {
    event Mint(address indexed sender, uint amount0, uint amount1);
    event Burn(address indexed sender, uint amount0, uint amount1, address indexed to);
    event Swap(
        address indexed sender,
        uint amount0In,
        uint amount1In,
        uint amount0Out,
        uint amount1Out,
        address indexed to
    );
    event Sync(uint112 reserve0, uint112 reserve1);

    // solhint-disable-next-line func-name-mixedcase
    function MINIMUM_LIQUIDITY() external pure returns (uint);
    function factory() external view returns (GenericFactory);
    function token0() external view returns (address);
    function token1() external view returns (address);
    function getReserves() external view returns (uint112 reserve0, uint112 reserve1, uint32 blockTimestampLast);
    function price0CumulativeLast() external view returns (uint);
    function price1CumulativeLast() external view returns (uint);
    function kLast() external view returns (uint);

    function mint(address to) external returns (uint liquidity);
    function burn(address to) external returns (uint amount0, uint amount1);
    function swap(uint amount0Out, uint amount1Out, address to, bytes calldata data) external;
    function skim(address to) external;
    function sync() external;

    function swapFee() external view returns (uint);
    function platformFee() external view returns (uint);
    function platformFeeOn() external view returns (bool);

    function setCustomSwapFee(uint _customSwapFee) external;
    function setCustomPlatformFee(uint _customPlatformFee) external;
<<<<<<< HEAD

    function initialize(address _token0, address _token1, uint _swapFee, uint _platformFee) external;

    function assetManager() external returns (IAssetManager);
    function setManager(IAssetManager manager) external;

    function syncBalances() external;
    function manageReserves(int256 token0Change, int256 token1Change) external;
=======
>>>>>>> 840c8073
}<|MERGE_RESOLUTION|>--- conflicted
+++ resolved
@@ -1,10 +1,7 @@
 pragma solidity =0.8.13;
 
-<<<<<<< HEAD
 import "src/interfaces/IAssetManager.sol";
-=======
 import { GenericFactory } from "src/GenericFactory.sol";
->>>>>>> 840c8073
 
 interface IUniswapV2Pair {
     event Mint(address indexed sender, uint amount0, uint amount1);
@@ -41,15 +38,10 @@
 
     function setCustomSwapFee(uint _customSwapFee) external;
     function setCustomPlatformFee(uint _customPlatformFee) external;
-<<<<<<< HEAD
-
-    function initialize(address _token0, address _token1, uint _swapFee, uint _platformFee) external;
 
     function assetManager() external returns (IAssetManager);
     function setManager(IAssetManager manager) external;
 
     function syncBalances() external;
     function manageReserves(int256 token0Change, int256 token1Change) external;
-=======
->>>>>>> 840c8073
 }