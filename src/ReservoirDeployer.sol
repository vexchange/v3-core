--- conflicted
+++ resolved
@@ -21,11 +21,7 @@
     uint256 public step = 0;
 
     // Bytecode hashes.
-<<<<<<< HEAD
     bytes32 public constant factory_hash = bytes32(0xfc88e6ac31562bbdec1c48fe0c0f5c08e1ca8fb20b5a7bbcfb16aeaa96179ac9);
-=======
-    bytes32 public constant factory_hash = bytes32(0x904f2bbce4cd1b3b87bf8850a1592121240a00affe5df7f732eb958ebb130a16);
->>>>>>> ed15740a
     bytes32 public constant constant_product_hash =
         bytes32(0x9abd4ce0035676495b40000c996b86d806f931000aae9883a984f21bc4bb140e);
     bytes32 public constant stable_hash = bytes32(0x73c2f343466f3e5c3252dabf81a675918730afdaecb0bdbe6f20a369bed891e7);
