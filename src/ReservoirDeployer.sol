--- conflicted
+++ resolved
@@ -16,19 +16,10 @@
     uint256 public step = 0;
 
     // Bytecode hashes.
-<<<<<<< HEAD
-    bytes32 public constant FACTORY_HASH = bytes32(0x17febc039446d6858c3c0977ce47bd73b0a088c27037bc9d57c2755dc2ec6632);
-    bytes32 public constant CONSTANT_PRODUCT_HASH =
-        bytes32(0xc71cecbc0e1d1f469238240af364b1e630c26ba1fc642f8a3fd21c0e52daf1e9);
-    bytes32 public constant STABLE_HASH = bytes32(0xcb74036cb3dce8a651e27facc0e4bf8c4aa7f97a44773689ed075209699edc51);
-    bytes32 public constant ORACLE_CALLER_HASH =
-        bytes32(0x620d9bad49990a6cc26a8d0f8054c912c21868feaff000970fd42da4852c5cb1);
-=======
     bytes32 public constant FACTORY_HASH = bytes32(0x419250835880ba2bbc5535e1a66eae6c96005200131467f2033d5ca0b2e333a7);
     bytes32 public constant CONSTANT_PRODUCT_HASH =
         bytes32(0xe3022cd6d0397e990bc6eb954dcf917dc7779bc75cf3ccb827e3361af8e4a4da);
     bytes32 public constant STABLE_HASH = bytes32(0xfd70a1442e2709a6d366103eaf2f111bb1ffeff0b29e1ee5829165b55e4be32e);
->>>>>>> dcdfda6a
 
     // Deployment addresses.
     GenericFactory public factory;
